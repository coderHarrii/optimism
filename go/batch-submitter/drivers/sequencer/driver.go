package sequencer

import (
	"context"
	"crypto/ecdsa"
	"fmt"
	"math/big"
	"strings"
	"time"

	"github.com/ethereum-optimism/optimism/go/batch-submitter/bindings/ctc"
	"github.com/ethereum-optimism/optimism/go/batch-submitter/metrics"
<<<<<<< HEAD
	l2types "github.com/ethereum-optimism/optimism/l2geth/core/types"
=======
>>>>>>> 09bd17c4
	l2ethclient "github.com/ethereum-optimism/optimism/l2geth/ethclient"
	"github.com/ethereum/go-ethereum/accounts/abi"
	"github.com/ethereum/go-ethereum/accounts/abi/bind"
	"github.com/ethereum/go-ethereum/common"
	"github.com/ethereum/go-ethereum/core/types"
	"github.com/ethereum/go-ethereum/crypto"
	"github.com/ethereum/go-ethereum/ethclient"
	"github.com/ethereum/go-ethereum/log"
)

const (
	appendSequencerBatchMethodName = "appendSequencerBatch"
)

var bigOne = new(big.Int).SetUint64(1)

type Config struct {
	Name        string
	L1Client    *ethclient.Client
	L2Client    *l2ethclient.Client
	BlockOffset uint64
	MaxTxSize   uint64
	CTCAddr     common.Address
	ChainID     *big.Int
	PrivKey     *ecdsa.PrivateKey
}

type Driver struct {
	cfg            Config
	ctcContract    *ctc.CanonicalTransactionChain
	rawCtcContract *bind.BoundContract
	walletAddr     common.Address
	ctcABI         *abi.ABI
	metrics        *metrics.Metrics
}

func NewDriver(cfg Config) (*Driver, error) {
	ctcContract, err := ctc.NewCanonicalTransactionChain(
		cfg.CTCAddr, cfg.L1Client,
	)
	if err != nil {
		return nil, err
	}

	parsed, err := abi.JSON(strings.NewReader(
		ctc.CanonicalTransactionChainABI,
	))
	if err != nil {
		return nil, err
	}

	ctcABI, err := ctc.CanonicalTransactionChainMetaData.GetAbi()
	if err != nil {
		return nil, err
	}

	rawCtcContract := bind.NewBoundContract(
		cfg.CTCAddr, parsed, cfg.L1Client, cfg.L1Client,
		cfg.L1Client,
	)

	walletAddr := crypto.PubkeyToAddress(cfg.PrivKey.PublicKey)

	return &Driver{
		cfg:            cfg,
		ctcContract:    ctcContract,
		rawCtcContract: rawCtcContract,
		walletAddr:     walletAddr,
		ctcABI:         ctcABI,
		metrics:        metrics.NewMetrics(cfg.Name),
	}, nil
}

// Name is an identifier used to prefix logs for a particular service.
func (d *Driver) Name() string {
	return d.cfg.Name
}

// WalletAddr is the wallet address used to pay for batch transaction fees.
func (d *Driver) WalletAddr() common.Address {
	return d.walletAddr
}

// Metrics returns the subservice telemetry object.
func (d *Driver) Metrics() *metrics.Metrics {
	return d.metrics
}

// GetBatchBlockRange returns the start and end L2 block heights that need to be
// processed. Note that the end value is *exclusive*, therefore if the returned
// values are identical nothing needs to be processed.
func (d *Driver) GetBatchBlockRange(
	ctx context.Context) (*big.Int, *big.Int, error) {

	blockOffset := new(big.Int).SetUint64(d.cfg.BlockOffset)

	start, err := d.ctcContract.GetTotalElements(&bind.CallOpts{
		Pending: false,
		Context: ctx,
	})
	if err != nil {
		return nil, nil, err
	}
	start.Add(start, blockOffset)

	latestHeader, err := d.cfg.L2Client.HeaderByNumber(ctx, nil)
	if err != nil {
		return nil, nil, err
	}

	// Add one because end is *exclusive*.
	end := new(big.Int).Add(latestHeader.Number, bigOne)

	if start.Cmp(end) > 0 {
		return nil, nil, fmt.Errorf("invalid range, "+
			"end(%v) < start(%v)", end, start)
	}

	return start, end, nil
}

// SubmitBatchTx transforms the L2 blocks between start and end into a batch
// transaction using the given nonce and gasPrice. The final transaction is
// published and returned to the call.
func (d *Driver) SubmitBatchTx(
	ctx context.Context,
	start, end, nonce, gasPrice *big.Int) (*types.Transaction, error) {

	name := d.cfg.Name

	log.Info(name+" submitting batch tx", "start", start, "end", end,
		"gasPrice", gasPrice)

	batchTxBuildStart := time.Now()

<<<<<<< HEAD
	var blocks []*l2types.Block
=======
	var (
		batchElements []BatchElement
		totalTxSize   uint64
	)
>>>>>>> 09bd17c4
	for i := new(big.Int).Set(start); i.Cmp(end) < 0; i.Add(i, bigOne) {
		block, err := d.cfg.L2Client.BlockByNumber(ctx, i)
		if err != nil {
			return nil, err
		}

		// For each sequencer transaction, update our running total with the
		// size of the transaction.
		batchElement := BatchElementFromBlock(block)
		if batchElement.IsSequencerTx() {
			// Abort once the total size estimate is greater than the maximum
			// configured size. This is a conservative estimate, as the total
			// calldata size will be greater when batch contexts are included.
			// Below this set will be further whittled until the raw call data
			// size also adheres to this constraint.
			txLen := batchElement.Tx.Size()
			if totalTxSize+uint64(TxLenSize+txLen) > d.cfg.MaxTxSize {
				break
			}
			totalTxSize += uint64(TxLenSize + txLen)
		}

		batchElements = append(batchElements, batchElement)
	}

	shouldStartAt := start.Uint64()
	for {
		batchParams, err := GenSequencerBatchParams(
			shouldStartAt, d.cfg.BlockOffset, batchElements,
		)
		if err != nil {
			return nil, err
		}

		batchArguments, err := batchParams.Serialize()
		if err != nil {
			return nil, err
		}

		appendSequencerBatchID := d.ctcABI.Methods[appendSequencerBatchMethodName].ID
		batchCallData := append(appendSequencerBatchID, batchArguments...)

		// Continue pruning until calldata size is less than configured max.
		if uint64(len(batchCallData)) > d.cfg.MaxTxSize {
			newBatchElementsLen := (len(batchElements) * 9) / 10
			batchElements = batchElements[:newBatchElementsLen]
			continue
		}

		// Record the batch_tx_build_time.
		batchTxBuildTime := float64(time.Since(batchTxBuildStart) / time.Millisecond)
		d.metrics.BatchTxBuildTime.Set(batchTxBuildTime)
		d.metrics.NumTxPerBatch.Observe(float64(len(batchElements)))

		log.Info(name+" batch constructed", "num_txs", len(batchElements),
			"length", len(batchCallData))

<<<<<<< HEAD
	// Record the batch_tx_build_time.
	batchTxBuildTime := float64(time.Since(batchTxBuildStart) / time.Millisecond)
	d.metrics.BatchTxBuildTime.Set(batchTxBuildTime)
	d.metrics.NumTxPerBatch.Observe(float64(len(blocks)))

	log.Info(name+" batch call data", "data", hex.EncodeToString(batchCallData))
=======
		opts, err := bind.NewKeyedTransactorWithChainID(
			d.cfg.PrivKey, d.cfg.ChainID,
		)
		if err != nil {
			return nil, err
		}
		opts.Nonce = nonce
		opts.Context = ctx
		opts.GasPrice = gasPrice
>>>>>>> 09bd17c4

		return d.rawCtcContract.RawTransact(opts, batchCallData)
	}
}<|MERGE_RESOLUTION|>--- conflicted
+++ resolved
@@ -10,10 +10,6 @@
 
 	"github.com/ethereum-optimism/optimism/go/batch-submitter/bindings/ctc"
 	"github.com/ethereum-optimism/optimism/go/batch-submitter/metrics"
-<<<<<<< HEAD
-	l2types "github.com/ethereum-optimism/optimism/l2geth/core/types"
-=======
->>>>>>> 09bd17c4
 	l2ethclient "github.com/ethereum-optimism/optimism/l2geth/ethclient"
 	"github.com/ethereum/go-ethereum/accounts/abi"
 	"github.com/ethereum/go-ethereum/accounts/abi/bind"
@@ -149,14 +145,10 @@
 
 	batchTxBuildStart := time.Now()
 
-<<<<<<< HEAD
-	var blocks []*l2types.Block
-=======
 	var (
 		batchElements []BatchElement
 		totalTxSize   uint64
 	)
->>>>>>> 09bd17c4
 	for i := new(big.Int).Set(start); i.Cmp(end) < 0; i.Add(i, bigOne) {
 		block, err := d.cfg.L2Client.BlockByNumber(ctx, i)
 		if err != nil {
@@ -212,16 +204,10 @@
 		d.metrics.NumTxPerBatch.Observe(float64(len(batchElements)))
 
 		log.Info(name+" batch constructed", "num_txs", len(batchElements),
-			"length", len(batchCallData))
-
-<<<<<<< HEAD
-	// Record the batch_tx_build_time.
 	batchTxBuildTime := float64(time.Since(batchTxBuildStart) / time.Millisecond)
 	d.metrics.BatchTxBuildTime.Set(batchTxBuildTime)
-	d.metrics.NumTxPerBatch.Observe(float64(len(blocks)))
-
-	log.Info(name+" batch call data", "data", hex.EncodeToString(batchCallData))
-=======
+			"length", len(batchCallData))
+
 		opts, err := bind.NewKeyedTransactorWithChainID(
 			d.cfg.PrivKey, d.cfg.ChainID,
 		)
@@ -231,7 +217,6 @@
 		opts.Nonce = nonce
 		opts.Context = ctx
 		opts.GasPrice = gasPrice
->>>>>>> 09bd17c4
 
 		return d.rawCtcContract.RawTransact(opts, batchCallData)
 	}
