package prefetcher

import (
	"context"
	"crypto/sha256"
	"encoding/binary"
	"math/rand"
	"testing"

	"github.com/consensys/gnark-crypto/ecc/bls12-381/fr"
	gokzg4844 "github.com/crate-crypto/go-kzg-4844"
	"github.com/ethereum/go-ethereum/common"
	"github.com/ethereum/go-ethereum/core/types"
	"github.com/ethereum/go-ethereum/crypto"
	"github.com/ethereum/go-ethereum/log"
	"github.com/ethereum/go-ethereum/params"
	"github.com/ethereum/go-ethereum/rlp"
	"github.com/stretchr/testify/require"

	preimage "github.com/ethereum-optimism/optimism/op-preimage"
	"github.com/ethereum-optimism/optimism/op-program/client/l1"
	"github.com/ethereum-optimism/optimism/op-program/client/l2"
	"github.com/ethereum-optimism/optimism/op-program/client/mpt"
	"github.com/ethereum-optimism/optimism/op-program/host/kvstore"
	"github.com/ethereum-optimism/optimism/op-service/eth"
	"github.com/ethereum-optimism/optimism/op-service/testlog"
	"github.com/ethereum-optimism/optimism/op-service/testutils"
)

func TestNoHint(t *testing.T) {
	t.Run("NotFound", func(t *testing.T) {
		prefetcher, _, _, _, _ := createPrefetcher(t)
		res, err := prefetcher.GetPreimage(context.Background(), common.Hash{0xab})
		require.ErrorIs(t, err, kvstore.ErrNotFound)
		require.Nil(t, res)
	})

	t.Run("Exists", func(t *testing.T) {
		prefetcher, _, _, _, kv := createPrefetcher(t)
		data := []byte{1, 2, 3}
		hash := crypto.Keccak256Hash(data)
		require.NoError(t, kv.Put(hash, data))

		res, err := prefetcher.GetPreimage(context.Background(), hash)
		require.NoError(t, err)
		require.Equal(t, res, data)
	})
}

func TestFetchL1BlockHeader(t *testing.T) {
	rng := rand.New(rand.NewSource(123))
	block, rcpts := testutils.RandomBlock(rng, 2)
	hash := block.Hash()
	key := preimage.Keccak256Key(hash).PreimageKey()
	pre, err := rlp.EncodeToBytes(block.Header())
	require.NoError(t, err)

	t.Run("AlreadyKnown", func(t *testing.T) {
		prefetcher, _, _, _, kv := createPrefetcher(t)
		storeBlock(t, kv, block, rcpts)

		oracle := l1.NewPreimageOracle(asOracleFn(t, prefetcher), asHinter(t, prefetcher))
		result := oracle.HeaderByBlockHash(hash)
		require.Equal(t, eth.HeaderBlockInfo(block.Header()), result)
	})

	t.Run("Unknown", func(t *testing.T) {
		prefetcher, l1Cl, _, _, _ := createPrefetcher(t)
		l1Cl.ExpectInfoByHash(hash, eth.HeaderBlockInfo(block.Header()), nil)
		defer l1Cl.AssertExpectations(t)

		require.NoError(t, prefetcher.Hint(l1.BlockHeaderHint(hash).Hint()))
		result, err := prefetcher.GetPreimage(context.Background(), key)
		require.NoError(t, err)
		require.Equal(t, pre, result)
	})
}

func TestFetchL1Transactions(t *testing.T) {
	rng := rand.New(rand.NewSource(123))
	block, rcpts := testutils.RandomBlock(rng, 10)
	hash := block.Hash()

	t.Run("AlreadyKnown", func(t *testing.T) {
		prefetcher, _, _, _, kv := createPrefetcher(t)

		storeBlock(t, kv, block, rcpts)

		// Check the data is available (note the oracle does not know about the block, only the kvstore does)
		oracle := l1.NewPreimageOracle(asOracleFn(t, prefetcher), asHinter(t, prefetcher))
		header, txs := oracle.TransactionsByBlockHash(hash)
		require.EqualValues(t, hash, header.Hash())
		assertTransactionsEqual(t, block.Transactions(), txs)
	})

	t.Run("Unknown", func(t *testing.T) {
		prefetcher, l1Cl, _, _, _ := createPrefetcher(t)
		l1Cl.ExpectInfoByHash(hash, eth.BlockToInfo(block), nil)
		l1Cl.ExpectInfoAndTxsByHash(hash, eth.BlockToInfo(block), block.Transactions(), nil)
		defer l1Cl.AssertExpectations(t)

		oracle := l1.NewPreimageOracle(asOracleFn(t, prefetcher), asHinter(t, prefetcher))
		header, txs := oracle.TransactionsByBlockHash(hash)
		require.EqualValues(t, hash, header.Hash())
		assertTransactionsEqual(t, block.Transactions(), txs)
	})
}

func TestFetchL1Receipts(t *testing.T) {
	rng := rand.New(rand.NewSource(123))
	block, receipts := testutils.RandomBlock(rng, 10)
	hash := block.Hash()

	t.Run("AlreadyKnown", func(t *testing.T) {
		prefetcher, _, _, _, kv := createPrefetcher(t)
		storeBlock(t, kv, block, receipts)

		// Check the data is available (note the oracle does not know about the block, only the kvstore does)
		oracle := l1.NewPreimageOracle(asOracleFn(t, prefetcher), asHinter(t, prefetcher))
		header, actualReceipts := oracle.ReceiptsByBlockHash(hash)
		require.EqualValues(t, hash, header.Hash())
		assertReceiptsEqual(t, receipts, actualReceipts)
	})

	t.Run("Unknown", func(t *testing.T) {
		prefetcher, l1Cl, _, _, _ := createPrefetcher(t)
		l1Cl.ExpectInfoByHash(hash, eth.BlockToInfo(block), nil)
		l1Cl.ExpectInfoAndTxsByHash(hash, eth.BlockToInfo(block), block.Transactions(), nil)
		l1Cl.ExpectFetchReceipts(hash, eth.BlockToInfo(block), receipts, nil)
		defer l1Cl.AssertExpectations(t)

		oracle := l1.NewPreimageOracle(asOracleFn(t, prefetcher), asHinter(t, prefetcher))
		header, actualReceipts := oracle.ReceiptsByBlockHash(hash)
		require.EqualValues(t, hash, header.Hash())
		assertReceiptsEqual(t, receipts, actualReceipts)
	})

	// Blocks may have identical RLP receipts for different transactions.
	// Check that the node already existing is handled
	t.Run("CommonTrieNodes", func(t *testing.T) {
		prefetcher, l1Cl, _, _, kv := createPrefetcher(t)
		l1Cl.ExpectInfoByHash(hash, eth.BlockToInfo(block), nil)
		l1Cl.ExpectInfoAndTxsByHash(hash, eth.BlockToInfo(block), block.Transactions(), nil)
		l1Cl.ExpectFetchReceipts(hash, eth.BlockToInfo(block), receipts, nil)
		defer l1Cl.AssertExpectations(t)

		// Pre-store one receipt node (but not the whole trie leading to it)
		// This would happen if an identical receipt was in an earlier block
		opaqueRcpts, err := eth.EncodeReceipts(receipts)
		require.NoError(t, err)
		_, nodes := mpt.WriteTrie(opaqueRcpts)
		require.NoError(t, kv.Put(preimage.Keccak256Key(crypto.Keccak256Hash(nodes[0])).PreimageKey(), nodes[0]))

		oracle := l1.NewPreimageOracle(asOracleFn(t, prefetcher), asHinter(t, prefetcher))
		header, actualReceipts := oracle.ReceiptsByBlockHash(hash)
		require.EqualValues(t, hash, header.Hash())
		assertReceiptsEqual(t, receipts, actualReceipts)
	})
}

// Globally initialize a kzgCtx for blob tests.
var kzgCtx, _ = gokzg4844.NewContext4096Secure()

// Returns a serialized random field element in big-endian
func GetRandFieldElement(seed int64) [32]byte {
	var r fr.Element
	_, _ = r.SetRandom()
	return gokzg4844.SerializeScalar(r)
}

func GetRandBlob(seed int64) gokzg4844.Blob {
	var blob gokzg4844.Blob
	bytesPerBlob := gokzg4844.ScalarsPerBlob * gokzg4844.SerializedScalarSize
	for i := 0; i < bytesPerBlob; i += gokzg4844.SerializedScalarSize {
		fieldElementBytes := GetRandFieldElement(seed + int64(i))
		copy(blob[i:i+gokzg4844.SerializedScalarSize], fieldElementBytes[:])
	}
	return blob
}

func TestFetchL1Blob(t *testing.T) {
	blob := GetRandBlob(0xf00f00)
	commitment, err := kzgCtx.BlobToKZGCommitment(blob, 0)
	require.NoError(t, err)
	versionedHash := sha256.Sum256(commitment[:])
	versionedHash[0] = params.BlobTxHashVersion
	blobHash := eth.IndexedBlobHash{Hash: versionedHash, Index: 0xFACADE}
	l1Ref := eth.L1BlockRef{Time: 0}

	t.Run("AlreadyKnown", func(t *testing.T) {
		prefetcher, _, blobFetcher, _, kv := createPrefetcher(t)
		storeBlob(t, kv, (eth.Bytes48)(commitment), (*eth.Blob)(&blob))

		oracle := l1.NewPreimageOracle(asOracleFn(t, prefetcher), asHinter(t, prefetcher))
		blobFetcher.ExpectOnGetBlobSidecars(
			context.Background(),
			l1Ref,
			[]eth.IndexedBlobHash{blobHash},
			(eth.Bytes48)(commitment),
			[]*eth.Blob{(*eth.Blob)(&blob)},
			nil,
		)
		defer blobFetcher.AssertExpectations(t)

		blobs := oracle.GetBlob(l1Ref, blobHash)
		require.EqualValues(t, blobs[:], blob[:])
	})

	t.Run("Unknown", func(t *testing.T) {
		prefetcher, _, blobFetcher, _, _ := createPrefetcher(t)

		oracle := l1.NewPreimageOracle(asOracleFn(t, prefetcher), asHinter(t, prefetcher))
		blobFetcher.ExpectOnGetBlobSidecars(
			context.Background(),
			l1Ref,
			[]eth.IndexedBlobHash{blobHash},
			(eth.Bytes48)(commitment),
			[]*eth.Blob{(*eth.Blob)(&blob)},
			nil,
		)
		defer blobFetcher.AssertExpectations(t)

		blobs := oracle.GetBlob(l1Ref, blobHash)
		require.EqualValues(t, blobs[:], blob[:])
	})
}

func TestFetchL2Block(t *testing.T) {
	rng := rand.New(rand.NewSource(123))
	block, rcpts := testutils.RandomBlock(rng, 10)
	hash := block.Hash()

	t.Run("AlreadyKnown", func(t *testing.T) {
		prefetcher, _, _, _, kv := createPrefetcher(t)
		storeBlock(t, kv, block, rcpts)

		oracle := l2.NewPreimageOracle(asOracleFn(t, prefetcher), asHinter(t, prefetcher))
		result := oracle.BlockByHash(hash)
		require.EqualValues(t, block.Header(), result.Header())
		assertTransactionsEqual(t, block.Transactions(), result.Transactions())
	})

	t.Run("Unknown", func(t *testing.T) {
		prefetcher, _, _, l2Cl, _ := createPrefetcher(t)
		l2Cl.ExpectInfoAndTxsByHash(hash, eth.BlockToInfo(block), block.Transactions(), nil)
		defer l2Cl.MockL2Client.AssertExpectations(t)

		oracle := l2.NewPreimageOracle(asOracleFn(t, prefetcher), asHinter(t, prefetcher))
		result := oracle.BlockByHash(hash)
		require.EqualValues(t, block.Header(), result.Header())
		assertTransactionsEqual(t, block.Transactions(), result.Transactions())
	})
}

func TestFetchL2Transactions(t *testing.T) {
	rng := rand.New(rand.NewSource(123))
	block, rcpts := testutils.RandomBlock(rng, 10)
	hash := block.Hash()

	t.Run("AlreadyKnown", func(t *testing.T) {
		prefetcher, _, _, _, kv := createPrefetcher(t)
		storeBlock(t, kv, block, rcpts)

		oracle := l2.NewPreimageOracle(asOracleFn(t, prefetcher), asHinter(t, prefetcher))
		result := oracle.LoadTransactions(hash, block.TxHash())
		assertTransactionsEqual(t, block.Transactions(), result)
	})

	t.Run("Unknown", func(t *testing.T) {
		prefetcher, _, _, l2Cl, _ := createPrefetcher(t)
		l2Cl.ExpectInfoAndTxsByHash(hash, eth.BlockToInfo(block), block.Transactions(), nil)
		defer l2Cl.MockL2Client.AssertExpectations(t)

		oracle := l2.NewPreimageOracle(asOracleFn(t, prefetcher), asHinter(t, prefetcher))
		result := oracle.LoadTransactions(hash, block.TxHash())
		assertTransactionsEqual(t, block.Transactions(), result)
	})
}

func TestFetchL2Node(t *testing.T) {
	rng := rand.New(rand.NewSource(123))
	node := testutils.RandomData(rng, 30)
	hash := crypto.Keccak256Hash(node)
	key := preimage.Keccak256Key(hash).PreimageKey()

	t.Run("AlreadyKnown", func(t *testing.T) {
		prefetcher, _, _, _, kv := createPrefetcher(t)
		require.NoError(t, kv.Put(key, node))

		oracle := l2.NewPreimageOracle(asOracleFn(t, prefetcher), asHinter(t, prefetcher))
		result := oracle.NodeByHash(hash)
		require.EqualValues(t, node, result)
	})

	t.Run("Unknown", func(t *testing.T) {
		prefetcher, _, _, l2Cl, _ := createPrefetcher(t)
		l2Cl.ExpectNodeByHash(hash, node, nil)
		defer l2Cl.MockDebugClient.AssertExpectations(t)

		oracle := l2.NewPreimageOracle(asOracleFn(t, prefetcher), asHinter(t, prefetcher))
		result := oracle.NodeByHash(hash)
		require.EqualValues(t, node, result)
	})
}

func TestFetchL2Code(t *testing.T) {
	rng := rand.New(rand.NewSource(123))
	code := testutils.RandomData(rng, 30)
	hash := crypto.Keccak256Hash(code)
	key := preimage.Keccak256Key(hash).PreimageKey()

	t.Run("AlreadyKnown", func(t *testing.T) {
		prefetcher, _, _, _, kv := createPrefetcher(t)
		require.NoError(t, kv.Put(key, code))

		oracle := l2.NewPreimageOracle(asOracleFn(t, prefetcher), asHinter(t, prefetcher))
		result := oracle.CodeByHash(hash)
		require.EqualValues(t, code, result)
	})

	t.Run("Unknown", func(t *testing.T) {
		prefetcher, _, _, l2Cl, _ := createPrefetcher(t)
		l2Cl.ExpectCodeByHash(hash, code, nil)
		defer l2Cl.MockDebugClient.AssertExpectations(t)

		oracle := l2.NewPreimageOracle(asOracleFn(t, prefetcher), asHinter(t, prefetcher))
		result := oracle.CodeByHash(hash)
		require.EqualValues(t, code, result)
	})
}

func TestBadHints(t *testing.T) {
	prefetcher, _, _, _, kv := createPrefetcher(t)
	hash := common.Hash{0xad}

	t.Run("NoSpace", func(t *testing.T) {
		// Accept the hint
		require.NoError(t, prefetcher.Hint(l1.HintL1BlockHeader))

		// But it will fail to prefetch when the pre-image isn't available
		pre, err := prefetcher.GetPreimage(context.Background(), hash)
		require.ErrorContains(t, err, "unsupported hint")
		require.Nil(t, pre)
	})

	t.Run("InvalidHash", func(t *testing.T) {
		// Accept the hint
		require.NoError(t, prefetcher.Hint(l1.HintL1BlockHeader+" asdfsadf"))

		// But it will fail to prefetch when the pre-image isn't available
		pre, err := prefetcher.GetPreimage(context.Background(), hash)
		require.ErrorContains(t, err, "invalid bytes")
		require.Nil(t, pre)
	})

	t.Run("UnknownType", func(t *testing.T) {
		// Accept the hint
		require.NoError(t, prefetcher.Hint("unknown "+hash.Hex()))

		// But it will fail to prefetch when the pre-image isn't available
		pre, err := prefetcher.GetPreimage(context.Background(), hash)
		require.ErrorContains(t, err, "unknown hint type")
		require.Nil(t, pre)
	})

	// Should not return hint errors if the preimage is already available
	t.Run("KeyExists", func(t *testing.T) {
		// Prepopulate the requested preimage
		value := []byte{1, 2, 3, 4}
		require.NoError(t, kv.Put(hash, value))

		// Hint is invalid
		require.NoError(t, prefetcher.Hint("asdfsadf"))
		// But fetching the key fails because prefetching isn't required
		pre, err := prefetcher.GetPreimage(context.Background(), hash)
		require.NoError(t, err)
		require.Equal(t, value, pre)
	})
}

func TestRetryWhenNotAvailableAfterPrefetching(t *testing.T) {
	rng := rand.New(rand.NewSource(123))
	node := testutils.RandomData(rng, 30)
	hash := crypto.Keccak256Hash(node)

	_, l1Source, l1BlobSource, l2Cl, kv := createPrefetcher(t)
	putsToIgnore := 2
	kv = &unreliableKvStore{KV: kv, putsToIgnore: putsToIgnore}
<<<<<<< HEAD
	prefetcher := NewPrefetcher(testlog.Logger(t, log.LevelInfo), l1Source, l2Cl, kv)
=======
	prefetcher := NewPrefetcher(testlog.Logger(t, log.LvlInfo), l1Source, l1BlobSource, l2Cl, kv)
>>>>>>> 14b7243b

	// Expect one call for each ignored put, plus one more request for when the put succeeds
	for i := 0; i < putsToIgnore+1; i++ {
		l2Cl.ExpectNodeByHash(hash, node, nil)
	}
	defer l2Cl.MockDebugClient.AssertExpectations(t)

	oracle := l2.NewPreimageOracle(asOracleFn(t, prefetcher), asHinter(t, prefetcher))
	result := oracle.NodeByHash(hash)
	require.EqualValues(t, node, result)
}

type unreliableKvStore struct {
	kvstore.KV
	putsToIgnore int
}

func (s *unreliableKvStore) Put(k common.Hash, v []byte) error {
	if s.putsToIgnore > 0 {
		s.putsToIgnore--
		return nil
	}
	println("storing")
	return s.KV.Put(k, v)
}

type l2Client struct {
	*testutils.MockL2Client
	*testutils.MockDebugClient
}

func (m *l2Client) OutputByRoot(ctx context.Context, root common.Hash) (eth.Output, error) {
	out := m.Mock.MethodCalled("OutputByRoot", root)
	return out[0].(eth.Output), *out[1].(*error)
}

func (m *l2Client) ExpectOutputByRoot(root common.Hash, output eth.Output, err error) {
	m.Mock.On("OutputByRoot", root).Once().Return(output, &err)
}

<<<<<<< HEAD
func createPrefetcher(t *testing.T) (*Prefetcher, *testutils.MockL1Source, *l2Client, kvstore.KV) {
	logger := testlog.Logger(t, log.LevelDebug)
=======
func createPrefetcher(t *testing.T) (*Prefetcher, *testutils.MockL1Source, *testutils.MockBlobsFetcher, *l2Client, kvstore.KV) {
	logger := testlog.Logger(t, log.LvlDebug)
>>>>>>> 14b7243b
	kv := kvstore.NewMemKV()

	l1Source := new(testutils.MockL1Source)
	l1BlobSource := new(testutils.MockBlobsFetcher)
	l2Source := &l2Client{
		MockL2Client:    new(testutils.MockL2Client),
		MockDebugClient: new(testutils.MockDebugClient),
	}

	prefetcher := NewPrefetcher(logger, l1Source, l1BlobSource, l2Source, kv)
	return prefetcher, l1Source, l1BlobSource, l2Source, kv
}

func storeBlock(t *testing.T, kv kvstore.KV, block *types.Block, receipts types.Receipts) {
	// Pre-store receipts
	opaqueRcpts, err := eth.EncodeReceipts(receipts)
	require.NoError(t, err)
	_, nodes := mpt.WriteTrie(opaqueRcpts)
	for _, p := range nodes {
		require.NoError(t, kv.Put(preimage.Keccak256Key(crypto.Keccak256Hash(p)).PreimageKey(), p))
	}

	// Pre-store transactions
	opaqueTxs, err := eth.EncodeTransactions(block.Transactions())
	require.NoError(t, err)
	_, txsNodes := mpt.WriteTrie(opaqueTxs)
	for _, p := range txsNodes {
		require.NoError(t, kv.Put(preimage.Keccak256Key(crypto.Keccak256Hash(p)).PreimageKey(), p))
	}

	// Pre-store block
	headerRlp, err := rlp.EncodeToBytes(block.Header())
	require.NoError(t, err)
	require.NoError(t, kv.Put(preimage.Keccak256Key(block.Hash()).PreimageKey(), headerRlp))
}

func storeBlob(t *testing.T, kv kvstore.KV, commitment eth.Bytes48, blob *eth.Blob) {
	// Pre-store versioned hash preimage (commitment)
	err := kv.Put(preimage.Sha256Key(sha256.Sum256(commitment[:])).PreimageKey(), commitment[:])
	require.NoError(t, err, "Failed to store versioned hash preimage in kvstore")

	// Pre-store blob field elements
	blobKeyBuf := make([]byte, 80)
	copy(blobKeyBuf[:48], commitment[:])
	for i := 0; i < params.BlobTxFieldElementsPerBlob; i++ {
		binary.BigEndian.PutUint64(blobKeyBuf[:72], uint64(i))
		feKey := crypto.Keccak256Hash(blobKeyBuf)

		err = kv.Put(preimage.BlobKey(feKey).PreimageKey(), blob[i<<5:(i+1)<<5])
		require.NoError(t, err, "Failed to store field element preimage in kvstore")
	}
}

func asOracleFn(t *testing.T, prefetcher *Prefetcher) preimage.OracleFn {
	return func(key preimage.Key) []byte {
		pre, err := prefetcher.GetPreimage(context.Background(), key.PreimageKey())
		require.NoError(t, err)
		return pre
	}
}

func asHinter(t *testing.T, prefetcher *Prefetcher) preimage.HinterFn {
	return func(v preimage.Hint) {
		err := prefetcher.Hint(v.Hint())
		require.NoError(t, err)
	}
}

func assertTransactionsEqual(t *testing.T, blockTx types.Transactions, txs types.Transactions) {
	require.Equal(t, len(blockTx), len(txs))
	for i, tx := range txs {
		require.Equal(t, blockTx[i].Hash(), tx.Hash())
	}
}

func assertReceiptsEqual(t *testing.T, expectedRcpt types.Receipts, actualRcpt types.Receipts) {
	require.Equal(t, len(expectedRcpt), len(actualRcpt))
	for i, rcpt := range actualRcpt {
		// Make a copy of each to zero out fields we expect to be different
		expected := *expectedRcpt[i]
		actual := *rcpt
		expected.ContractAddress = common.Address{}
		actual.ContractAddress = common.Address{}
		require.Equal(t, expected, actual)
	}
}<|MERGE_RESOLUTION|>--- conflicted
+++ resolved
@@ -386,11 +386,7 @@
 	_, l1Source, l1BlobSource, l2Cl, kv := createPrefetcher(t)
 	putsToIgnore := 2
 	kv = &unreliableKvStore{KV: kv, putsToIgnore: putsToIgnore}
-<<<<<<< HEAD
-	prefetcher := NewPrefetcher(testlog.Logger(t, log.LevelInfo), l1Source, l2Cl, kv)
-=======
-	prefetcher := NewPrefetcher(testlog.Logger(t, log.LvlInfo), l1Source, l1BlobSource, l2Cl, kv)
->>>>>>> 14b7243b
+	prefetcher := NewPrefetcher(testlog.Logger(t, log.LevelInfo), l1Source, l1BlobSource, l2Cl, kv)
 
 	// Expect one call for each ignored put, plus one more request for when the put succeeds
 	for i := 0; i < putsToIgnore+1; i++ {
@@ -431,13 +427,8 @@
 	m.Mock.On("OutputByRoot", root).Once().Return(output, &err)
 }
 
-<<<<<<< HEAD
-func createPrefetcher(t *testing.T) (*Prefetcher, *testutils.MockL1Source, *l2Client, kvstore.KV) {
+func createPrefetcher(t *testing.T) (*Prefetcher, *testutils.MockL1Source, *testutils.MockBlobsFetcher, *l2Client, kvstore.KV) {
 	logger := testlog.Logger(t, log.LevelDebug)
-=======
-func createPrefetcher(t *testing.T) (*Prefetcher, *testutils.MockL1Source, *testutils.MockBlobsFetcher, *l2Client, kvstore.KV) {
-	logger := testlog.Logger(t, log.LvlDebug)
->>>>>>> 14b7243b
 	kv := kvstore.NewMemKV()
 
 	l1Source := new(testutils.MockL1Source)
