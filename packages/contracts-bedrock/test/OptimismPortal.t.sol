--- conflicted
+++ resolved
@@ -11,20 +11,12 @@
 import { Constants } from "src/libraries/Constants.sol";
 
 // Target contract dependencies
-<<<<<<< HEAD
-import { Proxy } from "../src/universal/Proxy.sol";
-import { ResourceMetering } from "../src/L1/ResourceMetering.sol";
-import { AddressAliasHelper } from "../src/vendor/AddressAliasHelper.sol";
-import { L2OutputOracle } from "../src/L1/L2OutputOracle.sol";
-import { SystemConfig } from "../src/L1/SystemConfig.sol";
-import { SuperchainConfig } from "../src/L1/SuperchainConfig.sol";
-=======
 import { Proxy } from "src/universal/Proxy.sol";
 import { ResourceMetering } from "src/L1/ResourceMetering.sol";
 import { AddressAliasHelper } from "src/vendor/AddressAliasHelper.sol";
 import { L2OutputOracle } from "src/L1/L2OutputOracle.sol";
 import { SystemConfig } from "src/L1/SystemConfig.sol";
->>>>>>> b0c8bbf6
+import { SuperchainConfig } from "src/L1/SuperchainConfig.sol";
 
 // Target contract
 import { OptimismPortal } from "src/L1/OptimismPortal.sol";
